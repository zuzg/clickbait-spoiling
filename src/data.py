--- conflicted
+++ resolved
@@ -152,14 +152,9 @@
 
 
 def create_user_data(
-<<<<<<< HEAD
-    postText: str, target_paragraphs: List[str], prediction: str
-) -> dict:
-=======
         postText: str,
-        target_paragraphs: str,
+        target_paragraphs: List[str],
         prediction: str) -> dict:
->>>>>>> f2eeaa54
     """
     Create user data from provided postText, target_paragraphs and prediction.
 
